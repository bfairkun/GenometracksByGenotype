"""
Outputs:
    <OutputPrefix>_output_0.bw
    <OutputPrefix>_output_1.bw
    <OutputPrefix>_output_2.bw
    <OutputPrefix>_output_tracks.ini
    <OutputPrefix>_PerInd_<Genotype>_<Sample>.bw

Note that bigwigs must not contain NaN values. Use 0 to denote no coverage. This can be accomplished with bedtools genomecov with -bga option then convert bedGraphToBigWig. See helper script in this repo.
--File or autodetect for samples to files
"""

import sys
import os
import argparse
import pandas as pd
import vcf
import pyBigWig
import pysam
import numpy
import glob
import re
import colorbrewer
import logging
from jinja2 import Template
from collections import defaultdict
from io import StringIO

pd.options.mode.chained_assignment = None

# Add a colorbrewer set with red, purple, blue, and gray. Nice colors for plotting genotypes
colorbrewer.RdPrBlu = {
    3: [(240, 59, 32), (122, 1, 119), (8, 81, 156)],
    4: [(240, 59, 32), (122, 1, 119), (8, 81, 156), (189, 189, 189)],
}

colorbrewer_palletes = [i for i in colorbrewer.__dict__.keys() if type(getattr(colorbrewer, i)) is dict and i != '__builtins__']

def str_to_int(MyStr):
    return int(MyStr.replace(",", ""))


def rgb_to_hex(rgb):
    return "#%02x%02x%02x" % rgb

def hex_to_rgb(hexcolor):
    h = hexcolor.lstrip('#')
    return tuple(int(h[i:i+2], 16) for i in (0, 2, 4))


def setup_logging(verbosity):
    """
    with base_loglevel=30...
    verbosity =-1 => ERROR
    verbosity = 0 => WARNING
    verbosity = 1 => INFO
    verbosity = 2 => DEBUG
    """
    base_loglevel = 30
    verbosity = min(verbosity, 2)
    loglevel = base_loglevel - (verbosity * 10)
    logging.basicConfig(
        level=loglevel,
        format="[%(asctime)s] {%(pathname)s:%(lineno)d} %(levelname)s - %(message)s",
    )


def test_logging():
    logging.debug("debug message")
    logging.info("info message")
    logging.warning("warning message")
    logging.error("error message")
    logging.critical("critical message")


def ReadSamplesTsv(fn):
    """
    read 2+ column tab delimited file where the first 5 columns defined as:
    1: sample ID (must match vcf sample if attempting
    to average by genotype)
    2: bigwig filepath
    3: group_label (optional)
    4: ""|"+"|"-" for strand. (Do not actually enter quotes.. optional, default is "" for unstranded. this is useful for plotting stranded coverage.
    Columns past these 4 will be ignored
    """
    df = pd.read_csv(
        fn,
        header=0,
        names=["SampleID", "BigwigFilepath", "Group_label", "Strand"],
        sep="\t",
        dtype={"Strand": str},
    )
    df.fillna({"Group_label": "", "Strand": ""}, inplace=True)
    return df


def AddExtraColumnsPerGroup(
    df, GroupToBedTsv=None, BedfileForAll=None, MergeStyle="inner"
):
    """
    GroupToBed tsv file needed, otherwise, utilize make one on the fly with
    blank/default values
    """
    if GroupToBedTsv:
        GroupToBed_df = pd.read_csv(
            GroupToBedTsv,
            header=0,
            names=["Group_label", "Group_color", "BedgzFilepath", "Supergroup"],
            sep="\t",
        )
    else:
        GroupToBed_df = pd.DataFrame({'Group_label': df['Group_label'].unique(), {'Group_color'}:'', 'BedgzFilepath':'', 'Supergroup':''})
    GroupToBed_df['Supergroup'].fillna(df['Group_label'], inplace=True)
    GroupToBed_df['PlotOrder'] = numpy.arange(len(GroupToBed_df))
    if BedfileForAll:
        GroupToBed_df.fillna(BedfileForAll, inplace=True)
    logging.debug(GroupToBed_df)
    df = df.merge(GroupToBed_df, how=MergeStyle, on="Group_label")
    return df


def ConstructSamplesTsvFromGlobPattern(GlobPatternString, vcf_fn, fn_out=None):
    """
    Return df same as ReadSamplesTsv, with sample ID and bigwig filepath
    inferred from glob pattern. The group_label will default to "" for all
    samples, and Strand will default to "" (unstranded). If fn_out is
    specified, write out the df
    """
    BigwigFile_VcfSample_Matchlist = []
    BigwigGlobmatchs = glob.glob(GlobPatternString)
    vcf_reader = vcf.Reader(filename=vcf_fn)
    vcf_samples = vcf_reader.samples
    for bigwig_fn in BigwigGlobmatchs:
        # Get query to search amongst vcf samples
        Match = re.findall("\d{5}", bigwig_fn)
        if len(Match) == 1:
            query = Match[0]
        else:
            continue
        vcf_sample_matches = [i for i in vcf_samples if query in i]
        if len(vcf_sample_matches) == 1:
            vcf_sample_match = vcf_sample_matches[0]
        else:
            continue
        BigwigFile_VcfSample_Matchlist.append([vcf_sample_match, bigwig_fn])
    df = pd.DataFrame(
        BigwigFile_VcfSample_Matchlist, columns=["SampleID", "BigwigFilepath"]
    )
    df["Group_label"] = ""
    df["Strand"] = ""
    if fn_out:
        pass
    return df


def label_genotype(row, homo_alts, hets, homo_refs):
    if row["SampleID"] in homo_alts:
        return "2"
    elif row["SampleID"] in hets:
        return "1"
    elif row["SampleID"] in homo_refs:
        return "0"
    else:
        return "3"

def get_vcf_record(vcf_reader, SnpPos, SnpName=None):    
    SnpChr, SnpCoord = SnpPos.split(":")
    SnpList = []
    
    # Ugly solution to incomplete ref in some SNPs. Unsure what causes the problem.
    len_records = 0
    for record in vcf_reader.fetch(
        chrom=SnpChr, start=(str_to_int(SnpCoord) - 1), end=str_to_int(SnpCoord)
    ):
        len_records += 1
    
    for record in vcf_reader.fetch(
        chrom=SnpChr, start=(str_to_int(SnpCoord) - 1), end=str_to_int(SnpCoord)
    ):
        if SnpName and (len_records > 1):
            SnpChr, SnpCoord, SnpRef, SnpAlt = SnpName.split(':')
            if (record.REF == SnpRef) and (record.ALT[0] == SnpAlt):
                SnpList.append(record)
            else:
                continue
        else:
            SnpList.append(record)
    return SnpList

def AppendGenotypeColumnToDf(df, vcf_fn=None, SnpPos=None, SnpName=None):
    """
    Append a column of 0, 1, or 2 for homozygous ref, het, or homozygous alt
    genotype for for each entry in df, based on the SampleID column, the
    vcf_fn, and the SNP location. 3 is returned in other cases (no genotype
    found)
    """
    if (not vcf_fn) or (not SnpPos):
        df["genotype"] = "3"
        df["Ref"] = ""
        df["Alt"] = ""
        df["ID"] = ""
        return df
    vcf_reader = vcf.Reader(filename=vcf_fn)
    SnpChr, SnpCoord = SnpPos.split(":")
    SnpList = []
    hets = []
    homo_refs = []
    homo_alts = []
    hets = []
    SnpList = get_vcf_record(vcf_reader, SnpPos, SnpName)
#     for record in vcf_reader.fetch(
#         chrom=SnpChr, start=(str_to_int(SnpCoord) - 1), end=str_to_int(SnpCoord)
#     ):
#         SnpList.append(record)
    if len(SnpList) < 1:
        logging.warning("No SNP found at SnpPos")
        Ref, Alt, snpID = ["NA", "NA", "NA"]
    elif len(SnpList) > 1:
        logging.warning(
            "More than one SNP found at SnpPos. You should try to pass the argument --SnpName"
        )
        Ref, Alt, snpID = ["NA", "Ambiguous", "NA"]
    else:
        Ref = SnpList[0].REF
        Alt = str(SnpList[0].ALT[0])
        snpID = str(SnpList[0].ID)
        hets = [call.sample for call in SnpList[0].get_hets()]
        homo_refs = [call.sample for call in SnpList[0].get_hom_refs()]
        homo_alts = [call.sample for call in SnpList[0].get_hom_alts()]
    df["genotype"] = df.apply(
        lambda row: label_genotype(row, homo_alts, hets, homo_refs), axis=1
    )
    df.fillna({"genotype": "3"}, inplace=True)
    df["Ref"] = Ref
    df["Alt"] = Alt
    df["ID"] = snpID
    return df


def AssignColorsFromFactorColumn(
    df,
    FactorColumnName,
    OutputColumnName="color",
    ColorPallette="RdPrBlu",
    SpecialGenotypeCase=False,
):
    # Special case for genotype column which is encoded as 0,1,2,3
    if SpecialGenotypeCase:
        ColorPallette = getattr(colorbrewer, ColorPallette)[4]
        df[OutputColumnName] = [
            rgb_to_hex(ColorPallette[int(i)]) for i in df[FactorColumnName]
        ]
    else:
        Classes = pd.factorize(df[FactorColumnName])[0]
        ColorbrewerNumClasses = max([len(set(Classes)), 3])
        ColorPallette = getattr(colorbrewer, ColorPallette)[ColorbrewerNumClasses]
        df[OutputColumnName] = [rgb_to_hex(ColorPallette[i]) for i in Classes]
    return df


def FillColorsIfNoneProvided(
    df,
    FactorColumnName,
    GroupColorColumnName="Group_color",
    OutputColumnName="color",
    ColorPallette="Dark2",
):
    df[GroupColorColumnName] = df[GroupColorColumnName].replace(
        r"^\s*$", numpy.nan, regex=True
    )
    if df[GroupColorColumnName].isnull().values.all():
        return AssignColorsFromFactorColumn(
            df=df,
            FactorColumnName=FactorColumnName,
            OutputColumnName=OutputColumnName,
            ColorPallette=ColorPallette,
        )
    else:
        df[OutputColumnName] = df[GroupColorColumnName].fillna(value="#bdbdbd")
        return df


def GetNormalizationFactorBasedOnRegionList(bigwig_fn, regionlist):
    """
    regionlist is a list of lists. Each list entries is formatted like this:
    ["chr1", 1, 10].
    """
    try:
        bw = pyBigWig.open(bigwig_fn)
        TotalSignal = []
        for (RegionChr, RegionStart, RegionStop) in regionlist:
            EntrySignal = sum(bw.values(RegionChr, RegionStart, RegionStop, numpy=True))
            TotalSignal.append(EntrySignal)
        return sum(TotalSignal) / 1e3
    except:
        return None


def NormalizeAverageAndWriteOutBigwigs(
    df,
    Region,
    dryrun=False,
    Normalization="None",
    BigwigFilesInColumnName="BigwigFilepath",
    BigwigFilesOutColumnName="bw_out",
    BigwigFilesOutPerSampleColumnName=None,
    NormalizationRegions=None,
    method="mean",
):
    """
    Given input df with column BigwigFilesInColumnName (each entry being a
    *list* of bigwig filepaths), for each row this function will write out a
    bigwig file (determined by BigwigFilesOutColumnName) where the output
    bigwig is the normalized mean value at each position. Only regions in
    Region are written out.  If Normalization=='None', no normalization occurs.
    If it is 'WholeGenome' or a filepath of bedregions, each bigwig will be
    normalized to the signal in the whole input file or the regions in
    bedregions, respectively. Also, returns the original dataframe with some
    useful columns added, like the max value after averaging (useful for
    determining plotting axis limits), and number of samples. If dryrun==T,
    then don't write out any new bigwig files, just return the dataframe with
    columns added. If BigwigFilesOutPerSampleColumnName is specified, it should
    be the name of a column in df where each row is a *list* of equal length as
    the corresponding entry BigwigFilesInColumnName, but where each entry in
    the list specifies the filepath to write out a normalized bigwig for each
    bigwig that is read in. This is required for plotting normalized coverage
    for each individual sample in addition to the default output which is just
    the group mean normalized coverage. Method can be either 'mean' or 'median'.
    """
    RegionChr, RegionCoords = Region.split(":")
    RegionStart, RegionStop = [str_to_int(i) for i in RegionCoords.split("-")]
    df["MaxAveragedValue"] = float(0)
    df["NumberSamplesAggregated"] = 0
    df["MaxPerIndValue"] = float(0)
    df["GroupsSummarisedBigwigOut"] = ""
    for i, row in df.iterrows():
        Array = []
        for j, bigwig in enumerate(row[BigwigFilesInColumnName]):
            try:
                if Normalization == "WholeGenome":
                    NormFactor = GetNormalizationFactorWholeGenome(bigwig)
                elif args.Normalization == "None":
                    NormFactor = 1
                elif args.Normalization == "PlotWindowCoverage":
                    NormFactor = GetNormalizationFactorBasedOnRegionList(bigwig, [[RegionChr, RegionStart, RegionStop]])
                else:
                    NormFactor = GetNormalizationFactorBasedOnRegionList(
                        bigwig, NormalizationRegions
                    )
            except:
                NormFactor = 1
            logging.debug(f"opening {bigwig}")
            bw = pyBigWig.open(bigwig)
            NormalizedValues = (
                bw.values(RegionChr, RegionStart, RegionStop, numpy=True) / NormFactor
            )
            Array.append(NormalizedValues)
            if (not dryrun) and BigwigFilesOutPerSampleColumnName:
                try:
                    bwOut = pyBigWig.open(
                        row[BigwigFilesOutPerSampleColumnName][j], "w"
                    )
                    bwOut.addHeader(list(bw.chroms().items()))
                    bwOut.addEntries(
                        RegionChr, RegionStart, values=NormalizedValues, span=1, step=1
                    )
                    bwOut.close()
                except:
                    pass
        if method == "mean":
            ArrayAveraged = numpy.mean(numpy.array(Array), axis=0)
        elif method == "median":
            ArrayAveraged = numpy.median(numpy.array(Array), axis=0)
        if not dryrun:
            # write out averaged bigwig
            bwOut = pyBigWig.open(row[BigwigFilesOutColumnName], "w")
            bwOut.addHeader(list(bw.chroms().items()))
            bwOut.addEntries(
                RegionChr, RegionStart, values=ArrayAveraged, span=1, step=1
            )
            bwOut.close()
            # Save the max signal in window for to set ylimits in tracks file
        df.at[i, "MaxAveragedValue"] = max(ArrayAveraged)
        df.at[i, "NumberSamplesAggregated"] = len(Array)
        df.at[i, "MaxPerIndValue"] = numpy.max(numpy.array(Array))
        df.at[i, "GroupsSummarisedBigwigOut"] = row[BigwigFilesOutColumnName]
    return df


def GetNormalizationFactorWholeGenome(bigwig_fn):
    try:
        bw = pyBigWig.open(bigwig_fn)
        return bw.header()["sumData"] / 1e9
    except:
        return None


def WriteOutSNPBed(SnpPos, fout):
    with open(fout, "w") as f:
        if SnpPos:
            SnpChr, SnpCoord = SnpPos.split(":")
            _ = f.write("{}\t{}\t{}".format(SnpChr, str_to_int(SnpCoord) - 1, SnpCoord))


def PysamTabixToPandas_df(fn_in, Chrom=None, start=None, end=None, **kwargs):
    """
    Reading in juncs with pysam.Tabix allows memory efficient access to Region.
    To read pysam.TabixFile object into pandas, first write to StringIO object
    """
    RowsInRegion = StringIO()
    tbx = pysam.TabixFile(fn_in)
    if tbx.header:
        RowsInRegion.write(tbx.header[0] + "\n")
    for row in tbx.fetch(Chrom, start, end):
        RowsInRegion.write(row + "\n")
    RowsInRegion.seek(0)
    return pd.read_csv(RowsInRegion, sep="\t", **kwargs)


def NormalizeAverageAndWriteOutLinks(
    df,
    Region,
    FilterForJuncsBed=None,
    dryrun=False,
    BedgzFilesInColumnName="BedgzFilepath",
    SampleIDColumnName="SampleID",
    StrandColumnName="Strand",
    LinksFilesOutColumnName="links_out",
    OutputStringFormat="{0:.3g}",
    SwapStrandFilters=False,
    MinPSI=0.0,
):
    """
    Given input df with column BedgzFilesInColumn,for each row this function
    will write out a pyGenometracks links file (determined by
    LinksFilesOutColumnName) where the output links is the normalized mean
    value for each sample in SampleIDColumnName. Only junctions in Region are
    written out. Additionally, if provided, only juncs that match the chrom,
    start, stop in FilterForJuncsBed file are written out. The
    OutputStringFormat parameter can be used to help round decimals if you
    don't want sashimi plot PSI labels with too many digits. if there is a +/-
    in StrandColumnName column, only juncs on the +/- strand will be written to
    strand-specific links files. Also, returns the original dataframe with some
    useful columns added, like the max and min output value after averaging
    (useful for determining sashimi line thinkness and drawing parameters),  If
    dryrun==T, then don't write out any new bigwig files, just return the
    dataframe with columns added. If SwapStrandFilters==True, then when a row
    is marked as + strand, then only - strand juncs will be written out. This
    is useful is the biologically true strand of the bigwig and the strand
    column in the Bedgz junc files do not match. Unlike the
    NormalizeAverageAndWriteOutBigwigs function, there is no functionality for
    writing out individual links files, since I didn't think that would ever
    really be necessary. Only juncs with mean PSI > MinPSI will be written out.
    """
    df["MaxAveragedPSI"] = float(0)
    df["ContainsBedgzFile"] = "0"
    df["ContainsNonEmptyBedgzFile"] = "0"
    RegionChr, RegionCoords = Region.split(":")
    RegionStart, RegionStop = [str_to_int(i) for i in RegionCoords.split("-")]
    if SwapStrandFilters:
        PlusStrand, MinusStrand = ("-", "+")
    else:
        PlusStrand, MinusStrand = ("+", "-")
    if FilterForJuncsBed:
        try:
            JuncsToFilter_set = set(
                [
                    tuple(x)
                    for x in PysamTabixToPandas_df(
                        FilterForJuncsBed,
                        RegionChr,
                        RegionStart,
                        RegionStop,
                        usecols=[0, 1, 2],
                    ).values
                ]
            )
        except OSError:
            try:
                logging.warning(
                    f"Consider creating converting {FilterForJuncsBed} to a sorted bgziped file with tabix index for efficient access to juncs in region"
                )
                JuncsToFilter_set = set(
                    [
                        tuple(x)
                        for x in pd.read_csv(
                            FilterForJuncsBed, sep="\t", usecols=[0, 1, 2]
                        ).values
                    ]
                )
            except pd.errors.EmptyDataError:
                logging.warning(
                    "Warning, empty junc filter file... No juncs included for sashimi plot"
                )
                JuncsToFilter_set = set()
    for i, row in df.iterrows():
        if row["BedgzFilepath"]:
            df.loc[i, "ContainsBedgzFile"] = "1"
            bed_df = PysamTabixToPandas_df(
                row[BedgzFilesInColumnName], RegionChr, RegionStart, RegionStop
            )
            bed_df = bed_df.rename(
                columns={
                    bed_df.columns[0]: "#Chr",
                    bed_df.columns[1]: "start",
                    bed_df.columns[2]: "end",
                    bed_df.columns[3]: "pid",
                    bed_df.columns[5]: "Strand",
                },
                inplace=False,
            )
            bed_df["junc"] = [tuple(x) for x in bed_df.iloc[:, 0:3].values]
            # First filter by strand:
            if row["Strand"] == PlusStrand:
                bed_df = bed_df.loc[bed_df["Strand"] == "+"]
            elif row["Strand"] == MinusStrand:
                bed_df = bed_df.loc[bed_df["Strand"] == "-"]
            # Filter for juncs in FilterForJuncsBed if provided
            if FilterForJuncsBed:
                bed_df = bed_df[bed_df["junc"].isin(JuncsToFilter_set)]
            df_out = bed_df[
                bed_df.columns.intersection(
                    row[SampleIDColumnName] + ["#Chr", "start", "end", "pid"]
                )
            ]
            df_out["psi"] = df_out.drop(["#Chr", "start", "end", "pid"], axis=1).mean(
                axis=1, skipna=True
            )
            # df_out = df_out[df_out["psi"] >= float(MinPSI)]
            df_out["psi"] = df_out["psi"].apply(lambda x: OutputStringFormat.format(x))
            if len(df_out) > 0:
                df.loc[i, "ContainsNonEmptyBedgzFile"] = "1"
                df.loc[i, "MaxAveragedPSI"] = max(df_out["psi"])
            if not dryrun:
                df_out.loc[
                    :, ["#Chr", "start", "end", "#Chr", "start", "end", "psi"]
                ].to_csv(
                    row[LinksFilesOutColumnName], sep="\t", index=False, header=False
                )
    return df


def GetDefaultTemplate(DF, ColumnFactors="genotype"):
    """
    Inspect the DF and return a reasonable template from the template dir
    """
    try:
        if sys.ps1:
            DefaultTemplateDir = "./tracks_templates/"
    except:
        DefaultTemplateDir = (
            os.path.abspath(os.path.join(os.path.dirname(__file__)))
            + "/"
            + "tracks_templates/"
        )
    # if DF contains only single genotype value, then plot as
    if len(pd.factorize(DF[ColumnFactors])[1]) > 1:
        return DefaultTemplateDir + "GeneralPurposeColoredByGenotype.ini"
    else:
        return DefaultTemplateDir + "GeneralPurposeColoredByGenotype.ini"


def GetGenotypeLabel(RefString, AltString, GenotypeInt, LimitLength=5):
    GenotypeInt = int(GenotypeInt)
    if GenotypeInt == 0:
        return f"{RefString[:LimitLength]}/{RefString[:LimitLength]}"
    elif GenotypeInt == 1:
        return f"{RefString[:LimitLength]}/{AltString[:LimitLength]}"
    elif GenotypeInt == 2:
        return f"{AltString[:LimitLength]}/{AltString[:LimitLength]}"
    else:
        return ""


def parse_args(Args=None):
    p = argparse.ArgumentParser(
        conflict_handler="resolve",
        description=__doc__,
        formatter_class=argparse.RawDescriptionHelpFormatter,
    )
    p.add_argument(
        "--BigwigList",
        help=""" If using with the --BigwigListType KeyFile  option, a tab delimited text file with samples in the first column and a path to the input bigwig files in the second column. Alternatively, if using with the --BigwigListType GlobPattern option, use a  wildcard glob of bigwig files, and the samples will be inferred by searching the expanded filepaths for strings that match samples in the VCF. Note that using this wildcard method requires you to enclose the grob pattern in quotes, since this script needs to parse the grob pattern with python. Excluding quotes will immediately expand the grob pattern by the shell.  Example1: MySampleToBigwigKey.tsv --BigwigListType KeyFile Example2: "./Bigwigs/*/Coverage.bw" --BigwigListType GlobPattern where the * expansion may be sample names, which are automatically matched (with some wiggle room). Using a keyfile is obviously more robust, as the glob pattern requires some guessing to match files to samples. For convenient use with 1000Genomes project samples, this sripts will match samples by searching filenames for 5 digit patterns that match sample naming scheme used in 1000Genomes project. For example: a file named ./MyBigwigs/GM19137.bw will be matched to the sample HG19137 because of the 19137 substring match.  If a KeyFile is provided, it should be a 2+ column tab delimited file where the first 5 columns defined as: 1: sample ID (must match vcf sample if attempting to average by genotype) 2: bigwig filepath 3: group_label (optional) 4: ""|"+"|"-" for strand. (Do not actually enter quotes.. optional, default is "" for unstranded. this is useful for plotting stranded coverage.  Columns past these 4 will be ignored""",
        metavar='{"<GlobPattern>",<KEYFILE>}',
    )
    p.add_argument(
        "--Region",
        help="Region to output",
        metavar="<CHR>:<START>-<STOP>",
        required=True,
    )
    p.add_argument(
        "--VCF",
        help="gzipped and tbi indexed vcf file with sample genotypes",
        metavar="<VCFFile>",
        default=None,
    )
    p.add_argument(
        "--SnpPos",
        help="Snp position. Position should be one-based, same as in vcf",
        metavar="<CHR>:<POS>",
        default=None,
    )
    p.add_argument(
        "--SnpName",
        help="Snp name. Name should have the following format: chr:position:Ref:Alt",
        metavar="<CHR>:<POS>:<REF>:<ALT>",
        default=None,
        required=False,
    )
    p.add_argument(
        "--BigwigListType",
        choices=["KeyFile", "GlobPattern"],
        help="Required. Define how the bigwig list positional argument is specified. The GlobBattern option requires use of --VCF option",
        required=True,
    )
    p.add_argument(
        "--Normalization",
        help="A bed file of regions to use for sample-depth normalization. The within-sample total coverage over the regions will be used to normalize each sample. If 'None' is chosen, will not perform any normalization. If 'WholeGenome' is used, will use whole genome. 'PlotWindowCoverage' normalizes tracks to total coverage specified in --Region. I haven't ever tested the <BEDFILE> option. (default: %(default)s)",
        default="None",
        metavar="{<BEDFILE>,None,WholeGenome,PlotWindowCoverage}",
    )
    p.add_argument(
        "--OutputPrefix",
        help="Prefix for all output files (default: %(default)s)",
        default="./",
    )
    p.add_argument(
        "--BedfileForSashimiLinks",
        help="QTLtools style bed or bed.gz file with header for samples (sample names must match vcf) and values to calculate average PSI per genotype. (default: %(default)s)",
        default=None,
    )
    p.add_argument(
        "--GroupSettingsFile",
        help=""" Requires use of --BigwigListType KeyFile. This option specifies tab delimited file with one row per Group_label to add extra plotting settings for each group. Columns are as follows: 1: Group_label (must match a Group_label in the KeyFile) 2: Group_color (optional). Hex or rgb colors to plot potentially plot each group as defined in the output ini 3: BedgzFile (optional). Any bedgz file provided in this column will take precedent over bedgz files provided to the --BedfileForSashimiLinks option. If a group settings file is provided only groups described in that file will be plotted. Additionally, tracks will be plotted in the order they are listed in this file""",
        default=None,
    )
    p.add_argument(
        "--OutputNormalizedBigwigsPerSample",
        help="Output normalized bigwigs for each sample. This will be required if the ini template chosen plots coverage of individual samples.",
        action="store_true",
    )
    p.add_argument(
        "--TracksTemplate",
        metavar="<FILE>",
        help="A jinja template for a tracks file for pyGenomeTracks customization. An example is included. Template variables allowed are 'OutputPrefix', 'HomoRefTitle', 'HetTitle', 'HomoAltTitle', and 'YMax'. If this argument is provided, the template file will be populated with the template variables to create a tracks file that can be used for pyGenomeTracks. If this argument is not provided, will output a very basic tracks file that can be used for pyGenomeTracks",
        default=None,
    )
    p.add_argument(
        "--IGVSessionOutput",
        action="store_true",
        help="Flag to create a tracks.xml IGV session file (see https://software.broadinstitute.org/software/igv/Sessions) output to easily browse aggregated bigwigs with IGV.",
        default=False,
    )
    p.add_argument(
        "--IGVSessionTemplate",
        metavar="<FILE>",
        help="A jinja template for a IGV session xml file. The template file will be populated with the DF variables to create the optional output file specified by IGVSessionOutput. If this argument is not provided, will basic template will be chosen",
        default=None,
    )
    p.add_argument(
        "--FilterJuncsByBed",
        metavar="<FILE>",
        help="An optional bedfile of junctions to filter for inclusion. If none is provided, all juncs will be included",
        default=None,
    )
    p.add_argument(
        "--NoSashimi",
        help="Flag to disable sashimi plots. Default is to include sashimi plot if junction file(s) are provided (as a column in a KeyFile, or with the --BedfileForSashimiLinks argument) and there are juncs in the plotting region. This flag disables sashimi plots regardless",
        action="store_true",
        default=False,
    )
    p.add_argument(
        "--Bed12GenesToIni",
        metavar="<FILE>",
        help="An optional bed12 genes files. If provided, will add a track for these genes at the end of the ini output file",
        default=None,
    )
    p.add_argument(
        "--GenotypeBrewerPalettes",
        metavar="<string>",
        help=f'A colorbrewer palette to use for genotypes. Options: {colorbrewer_palletes}',
        default='RdPrBlu',
    )
    p.add_argument(
        "--GenotypeCustomPalette",
        metavar="<#NNNNNN,#NNNNNN,#NNNNNN,#NNNNNN>",
        help='string of 4 commad delimited HEX color codes to use for genotypes: (1) ref/ref, (2) ref/alt, (3) alt/alt, and (4) ungenotyped. If provided, this argument takes precedence over --GenotypeBrewerPalette',
        default=None,
    )
    p.add_argument(
        "--Workdir",
        metavar="<path>",
        help="An optional path to set as workdir before executing main script function. Could be useful, for example, if bigwig file list uses relative file paths from a different directory",
        default="./",
    )
    p.add_argument(
        "-v",
        "--verbose",
        action="count",
        dest="verbosity",
        default=0,
        help="verbose output (repeat for increased verbosity)",
    )
    p.add_argument(
        "-q",
        "--quiet",
        action="store_const",
        const=-1,
        default=0,
        dest="verbosity",
        help="quiet output (show errors only)",
    )
    return p.parse_args(Args)


def main(**kwargs):
    """
    return dataframe of samples, bigwig files, and do main work, of this script, resulting in output files including a tracks.ini file for pygenometracks.
    """
    logging.debug(kwargs)
    os.chdir(kwargs["Workdir"])
    logging.info("Reading in bigwiglist")
    if kwargs["BigwigListType"] == "KeyFile":
        logging.debug("readKeyFile")
        DF = ReadSamplesTsv(kwargs["BigwigList"])
    elif kwargs["BigwigListType"] == "GlobPattern":
        if kwargs["VCF"]:
            logging.info("Making Key File")
            DF = ConstructSamplesTsvFromGlobPattern(kwargs["BigwigList"], kwargs["VCF"])
        else:
            raise Exception("Files bigwig files as a glob pattern, must supply a VCF")
    logging.info("Adding genotype to DF")
    DF = AppendGenotypeColumnToDf(DF, vcf_fn=kwargs["VCF"], SnpPos=kwargs["SnpPos"], SnpName=kwargs["SnpName"])
    logging.info("Adding column for individual output bigwigs filepaths to DF")
    DF["bw_out_PerInd"] = (
        kwargs["OutputPrefix"]
        + DF[["SampleID", "Group_label", "genotype", "Strand"]].agg("-".join, axis=1)
        + ".bw"
    )
    # groubpy
    DF = DF.groupby(
        [
            col
            for col in DF.columns
            if col not in ["BigwigFilepath", "SampleID", "bw_out_PerInd"]
        ],
        as_index=False,
    )[["BigwigFilepath", "bw_out_PerInd", "SampleID"]].agg(lambda x: list(x))
    logging.info("Mapping group setting to samples")
    DF = AddExtraColumnsPerGroup(
        DF,
        GroupToBedTsv=kwargs["GroupSettingsFile"],
        BedfileForAll=kwargs["BedfileForSashimiLinks"],
    )
    # Add column for group mean bigwig filepaths
    DF["bw_out"] = (
        kwargs["OutputPrefix"]
        + DF[["Group_label", "genotype", "Strand"]].agg("-".join, axis=1)
        + ".bw"
    )
    # Add column for genotype colors
    if kwargs['GenotypeCustomPalette']:
        colorbrewer.Custom = {
            4: [hex_to_rgb(c) for c in kwargs['GenotypeCustomPalette'].split(',')],
        }
        kwargs['GenotypeBrewerPalettes'] = 'Custom'
    DF = AssignColorsFromFactorColumn(
        DF, "genotype", "genotype_color", SpecialGenotypeCase=True, ColorPallette=kwargs['GenotypeBrewerPalettes']
    )
    # Add column for group color, taking from existing column if not empty
    DF = FillColorsIfNoneProvided(
        DF,
        "Group_label",
        GroupColorColumnName="Group_color",
        OutputColumnName="Group_color_final",
    )
    # write out mean bw files, and normalized individual bws if in necessary
    if kwargs["OutputNormalizedBigwigsPerSample"]:
        BigwigFilesOutPerSampleColumnName = "bw_out_PerInd"
    else:
        BigwigFilesOutPerSampleColumnName = None
    logging.info("Writing normalized and averaged bigwigs")
    DF = NormalizeAverageAndWriteOutBigwigs(
        DF,
        kwargs["Region"],
        dryrun=False,
        Normalization=kwargs["Normalization"],
        BigwigFilesOutPerSampleColumnName=BigwigFilesOutPerSampleColumnName,
    )
    # Add column for links files output and write out links files
    DF["links_out"] = (
        kwargs["OutputPrefix"]
        + "MeanPSI."
        + DF[["Group_label", "genotype", "Strand"]].agg("-".join, axis=1)
        + ".links"
    )
    DF["ContainsBedgzFile"] = "0"
    DF["ContainsNonEmptyBedgzFile"] = "0"
    if not kwargs["NoSashimi"]:
        logging.info("Writing and averaged links")
        DF = NormalizeAverageAndWriteOutLinks(
            DF,
            kwargs["Region"],
            dryrun=False,
            FilterForJuncsBed=kwargs["FilterJuncsByBed"],
            MinPSI=1,
        )
    # Add some more columns that could be useful for ini template
    DF["PerGroupMaxMean"] = DF.groupby(["Group_label"])["MaxAveragedValue"].transform(
        max
    )
    DF["PerGroupMaxPerInd"] = DF.groupby(["Group_label"])["MaxPerIndValue"].transform(
        max
    )
    DF["PerSupergroupMaxMean"] = DF.groupby(["Supergroup"])["MaxAveragedValue"].transform(
        max
    )
    DF["PerSupergroupMaxPerInd"] = DF.groupby(["Supergroup"])["MaxPerIndValue"].transform(
        max
    )
    DF['NumGroupsInSupergroup'] = DF.groupby('Supergroup')['Supergroup'].transform('count')
    if len(set(DF["genotype"])) == 1:
        DF["color"] = DF["Group_color_final"]
    else:
        DF["color"] = DF["genotype_color"]
    # Add some extra columns that could be useful labels in jinja ini template
    DF["genotype_label"] = DF.apply(
        lambda row: GetGenotypeLabel(row["Ref"], row["Alt"], row["genotype"]), axis=1
    )
    DF["ShortLabel"] = [
        f"{a} ({b}) {c}"
        for a, b, c in zip(
            DF["Group_label"], DF["NumberSamplesAggregated"], DF["Strand"]
        )
    ]
    DF["FullLabel"] = [
        f"{a} {b} ({c}) {d}"
        for a, b, c, d in zip(
            DF["Group_label"],
            DF["genotype_label"],
            DF["NumberSamplesAggregated"],
            DF["Strand"],
        )
    ]
    DF["SupergroupLabel"] = [
        f"{a} ({b}) {c}"
        for a, b, c in zip(
            DF["Supergroup"],
            DF["NumGroupsInSupergroup"],
            DF["Strand"],
        )
    ]
    MockAxisLabels_DF = DF.groupby(["Group_label", "Strand"], as_index=False)[
        ["genotype", "NumberSamplesAggregated"]
    ].agg(lambda x: tuple(x))
    DF = DF.merge(
        MockAxisLabels_DF,
        how="left",
        on=["Group_label", "Strand"],
        suffixes=["", "_LabelForMockAxes"],
    )
    DF["MockAxesFullLabel"] = [
        f"{a} {b} {c}"
        for a, b, c in zip(
            DF["Group_label"],
            DF["NumberSamplesAggregated_LabelForMockAxes"],
            DF["Strand"],
        )
    ]
    WriteOutSNPBed(kwargs["SnpPos"], kwargs["OutputPrefix"] + "SNP.bed")
    DF = DF.sort_values(
        by=["PlotOrder", "Supergroup", "Group_label", "Strand", "genotype"], ascending=[True, True, True, True, False]
<<<<<<< HEAD
    ).reset_index(drop=True)
    # import pdb; pdb.set_trace()
=======
    )
>>>>>>> 7fe4a5ac
    # Get jinja2 template
    if kwargs["TracksTemplate"]:
        with open(kwargs["TracksTemplate"], "r") as fh:
            template = Template(fh.read())
    else:
        with open(GetDefaultTemplate(DF), "r") as fh:
            template = Template(fh.read())
    logging.info(
        "Writing template with dataframe with the following df.columns accessible in jinja2 template: {}".format(
            DF.columns
        )
    )
    with open(kwargs["OutputPrefix"] + "tracks.ini", "w") as f:
        _ = f.write(template.render(DF=DF, OutputPrefix=kwargs["OutputPrefix"], Bed12GenesFile=kwargs["Bed12GenesToIni"]))
    # write IGV xml
    # import pdb; pdb.set_trace()
    if kwargs["IGVSessionOutput"]:
        if kwargs["IGVSessionTemplate"]:
            with open(kwargs["IGVSessionTemplate"], "r") as fh:
                template = Template(fh.read())
        else:
            with open("/project2/yangili1/bjf79/20211209_JingxinRNAseq/code/scripts/GenometracksByGenotype/tracks_templates/GeneralPurpose.xml", "r") as fh:
                template = Template(fh.read())
        logging.info(
            "Writing xml template with dataframe with the following df.columns accessible in jinja2 template: {}".format(
                DF.columns
            )
        )
        with open(kwargs["OutputPrefix"] + "tracks.xml", "w") as f:
            _ = f.write(template.render(DF=DF, Region=args.Region, OutputPrefix=kwargs["OutputPrefix"], Bed12GenesFile=kwargs["Bed12GenesToIni"]))
    return DF


if __name__ == "__main__":
    # I like to script and debug with an interactive interpreter in the same
    # working dir as this script.. If using interactive interpreter, can step
    # thru the script with args defined below
    try:
        if sys.ps1:
            # test two groups, by genotype, with strandedness
            # Args = '--VCF /project2/yangili1/bjf79/ChromatinSplicingQTLs/code/Genotypes/1KG_GRCh38_SubsetYRI/2.vcf.gz --SnpPos chr2:74482972  --Normalization None --BigwigListType KeyFile --OutputPrefix test_results/ -vvvv --BigwigList test_data/sample_list.tsv --Region chr2:74,480,713-74,505,757'.split(' ')
            # Test splicing by genotype
            ### NOTE that glob pattern should be quoted to prevent bash expansion when args parsed from command line. When args parsed from python, do not quote
            # Args = '--VCF test_data/sQTL.vcf.gz --SnpPos chr4:39054234 --FilterJuncsByBed test_data/JuncsToFilter.empty.bed --BedfileForSashimiLinks test_data/Splicing_test.PSI.bed.gz --Normalization None --BigwigListType GlobPattern --OutputPrefix test_results/ -vvvv --BigwigList test_data/RNASeqSubset_bigwigs/*.bw --Region chr4:39,058,957-39,083,297'.split(' ')
            # Args = '--Normalization None --BigwigListType KeyFile --OutputPrefix test_results/ -vv --BigwigList test_data/sample_list.tsv --Region chr2:74,480,713-74,505,757'.split(' ')
            Args = "--Workdir /project2/yangili1/bjf79/ChromatinSplicingQTLs/code --Region chr1:209745471-209812326 --SnpPos chr1:209806682 --VCF Genotypes/1KG_GRCh38/1.vcf.gz --BigwigListType KeyFile --GroupSettingsFile PlotQTLs/bwList.Groups.tsv --BigwigList PlotQTLs/bwList.tsv --OutputPrefix scratch/testplot.chunk1. --TracksTemplate /project2/yangili1/bjf79/GenometracksByGenotype/tracks_templates/GeneralPurposeColoredByGenotype.ini -q".split(
                " "
            )
            args = parse_args(Args=Args)
    except:
        args = parse_args()
    setup_logging(args.verbosity)
    DF = main(**vars(args))<|MERGE_RESOLUTION|>--- conflicted
+++ resolved
@@ -871,12 +871,8 @@
     WriteOutSNPBed(kwargs["SnpPos"], kwargs["OutputPrefix"] + "SNP.bed")
     DF = DF.sort_values(
         by=["PlotOrder", "Supergroup", "Group_label", "Strand", "genotype"], ascending=[True, True, True, True, False]
-<<<<<<< HEAD
     ).reset_index(drop=True)
     # import pdb; pdb.set_trace()
-=======
-    )
->>>>>>> 7fe4a5ac
     # Get jinja2 template
     if kwargs["TracksTemplate"]:
         with open(kwargs["TracksTemplate"], "r") as fh:
